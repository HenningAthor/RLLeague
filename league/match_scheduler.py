--- conflicted
+++ resolved
@@ -21,12 +21,7 @@
 
 from league.reward_functions import league_reward_functions
 from recorded_data.data_util import load_min_max_csv, scale_with_min_max
-<<<<<<< HEAD
-from recorded_data.rlgym_util import get_headers_for_feature_vector, state_to_feature_vector
-
-=======
 from recorded_data.rlgym_util import state_to_feature_vector, get_headers_for_feature_vector
->>>>>>> c554151a
 
 def reward_movement(idx: int, state: GameState):
     return np.linalg.norm(state.players[idx].inverted_car_data.linear_velocity)
@@ -377,8 +372,8 @@
         Adds a match to be simulated.
 
         :param league: The league of both agents.
-        :param id1: ID of agent 1.
-        :param id2: ID of agent 2.
+        :param id1: Id of agent 1.
+        :param id2: Id of agent 2.
         :param time_steps: Length of the game.
         :return: None
         """
