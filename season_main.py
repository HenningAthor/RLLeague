--- conflicted
+++ resolved
@@ -66,13 +66,9 @@
                     agent.bloat_analysis(env_stats)
                     agent.prepare_for_rlbot()
                 league.add_agent(agent_id)
-<<<<<<< HEAD
-            league.save_to_file()
-=======
         leagues[-1].save_to_file()
->>>>>>> 03c8f2a9
 
-    season_manager = SeasonManager(n_instances=1, wait_time=30, minimize_windows=False, verbose=True, rlgym_verbose=False)
+    season_manager = SeasonManager(n_instances=4, wait_time=30, minimize_windows=False, verbose=True, rlgym_verbose=False)
     for league in leagues:
         season_manager.add_league(league)
 
